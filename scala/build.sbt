name := "thunder"

<<<<<<< HEAD
version := "0.5.0"
=======
version := "0.6.0.dev"
>>>>>>> c0a556d9

scalaVersion := "2.10.3"

ivyXML := <dependency org="org.eclipse.jetty.orbit" name="javax.servlet" rev="3.0.0.v201112011016">
<artifact name="javax.servlet" type="orbit" ext="jar"/>
</dependency>

net.virtualvoid.sbt.graph.Plugin.graphSettings

libraryDependencies += "org.apache.hadoop" % "hadoop-client" % "1.0.4"

libraryDependencies += "org.apache.spark" %% "spark-core" % "1.2.1" excludeAll(
  ExclusionRule(organization = "org.apache.hadoop")
  )

libraryDependencies += "org.apache.spark" %% "spark-mllib" % "1.2.1" excludeAll(
  ExclusionRule(organization = "org.apache.hadoop")
  )

libraryDependencies += "org.scalatest" % "scalatest_2.10" % "2.0" % "test"

libraryDependencies += "io.spray" %% "spray-json" % "1.2.5"

libraryDependencies += "org.jblas" % "jblas" % "1.2.3"

resolvers += "spray" at "http://repo.spray.io/"

resolvers ++= Seq(
  "Akka Repository" at "http://repo.akka.io/releases/",
  "Spray Repository" at "http://repo.spray.cc/")




<|MERGE_RESOLUTION|>--- conflicted
+++ resolved
@@ -1,10 +1,6 @@
 name := "thunder"
 
-<<<<<<< HEAD
-version := "0.5.0"
-=======
-version := "0.6.0.dev"
->>>>>>> c0a556d9
+version := "0.5.1.snapshot"
 
 scalaVersion := "2.10.3"
 
