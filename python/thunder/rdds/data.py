--- conflicted
+++ resolved
@@ -27,8 +27,6 @@
     def __repr__(self):
         # start with class name
         s = self.__class__.__name__
-
-<<<<<<< HEAD
         # build a printable string by iterating through _metadata elements
         for k in self._metadata:
             v = getattr(self, k)
@@ -47,22 +45,6 @@
             if k.startswith('_'):
                 k = k.lstrip('_')
             s += '\n%s: %s' % (k, output)
-=======
-        # build a printable string by iterating through the dictionary
-        for k, v in self.__dict__.iteritems():
-            if k is not 'rdd':
-                if v is None:
-                    output = 'None (inspect to compute)'
-                else:
-                    output = str(v)
-                # TODO make max line length a configurable property
-                if len(output) > 50:
-                    output = output[0:50] + ' ...'
-                    if k is '_index':
-                        output += '  (length: ' + str(len(v)) + ')'
-                # assumes all non-rdd attributes have underscores (and drops them)
-                s += '\n' + k[1:] + ': ' + output
->>>>>>> 00cd95ec
         return s
 
     @property
